#!/bin/python3

"""
    ECG is a program that automates software environment checking
    for scientific artifacts.

    It is meant to be executed periodically to analyze variations in the
    software environment of the artifact through time.
"""

import subprocess
import json
# import yaml
import argparse
import tempfile
import os
import requests
import zipfile
import io
import tarfile
import pathlib
import logging
import datetime
import sys

def trim(url) :
    """
    Trims given url for cache storage.

    Parameters
    ----------
    url: str
        URL to trim.

    Returns
    -------
    str
        Trimmed URL.
    """
    trimmed = ""
    for c in url.lower():
        if c not in "/:;\\'\" *?":
            trimmed += c

    return trimmed

def download_file(url, dest):
    """
    Downloads the file stored at the given URL and returns its hash
    and location.

    Parameters
    ----------
    url: str
        URL to the file to download.
    dest: str
        Path to where the file should be stored.

    Returns
    -------
    str
       The hash of the downloaded file.
    """
    req = requests.get(url)
    file = open(dest, "wb")
    file.write(req.content)
    file.close()
    hash_process = subprocess.run(f"sha256sum {file.name} | cut -d ' ' -f 1 | tr -d '\n'", capture_output=True, shell=True)
    return hash_process.stdout.decode("utf-8")

<<<<<<< HEAD
def download_sources(config, arthashlog_path, cachedir_path, use_cache):
=======
def download_sources(config, tmp_dir):
>>>>>>> 944b1bf6
    """
    Downloads the source of the artifact in 'config'.

    Parameters
    ----------
    config: dict
        Parsed config file.

    arthashlog_path: str
        Path to the artifact hash log file.

    cachedir_path: str
        Path to the cache directory.

    use_cache: bool
        Indicates whether the artifact should be cached or not.

    Returns
    -------
    temp_dir: tempfile.TemporaryDirectory
        The directory where the artifact is downloaded to.
    """
    url = config["artifact_url"]
    artifact_name = trim(url)
    artifact_dir = os.path.join(tmp_dir, artifact_name)
    # Checking if artifact in cache. Not downloading if it is:
    if not os.path.exists(artifact_dir) or not use_cache:
        logging.info(f"Downloading artifact from {url}")
        # In case cache was used before:
        if not use_cache:
            os.system(f"rm -rf {artifact_dir}")
        os.mkdir(artifact_dir)
        artifact_file = tempfile.NamedTemporaryFile()
        artifact_path = artifact_file.name
        artifact_hash = download_file(url, artifact_path)
        if config["type"] == "zip":
            artifact = zipfile.ZipFile(artifact_path)
        elif config["type"] == "tar":
            artifact = tarfile.open(artifact_path)
        logging.info(f"Extracting artifact at {artifact_dir}")
        artifact.extractall(artifact_dir)
        # Logging the current hash of the artifact:
        arthashlog_file = open(arthashlog_path, "a")
        now = datetime.datetime.now()
        timestamp = str(datetime.datetime.timestamp(now))
        arthashlog_file.write(f"{timestamp},{artifact_hash}\n")
        arthashlog_file.close()
    else:
        logging.info(f"Cache found for {url}, skipping download")
    return artifact_dir

<<<<<<< HEAD
def buildstatus_saver(output, buildstatus_path, config_path):
=======
def buildstatus_saver(output, buildstatus_path):
>>>>>>> 944b1bf6
    """
    Parses the given 'output' to indentify the errors, then saves them to the
    'build_status' file.

    Parameters
    ----------
    output: str
        The output of Docker.

    buildstatus_path: str
        Path to the build status file.

    config_path: str
        Path to the config file.

    Returns
    -------
    None
    """
    # Possible error messages given by 'docker build' and their category.
    # The key is the category, the value is a tuple of error messages belonging to
    # to this category:
    build_errors = {
        "package_unavailable":("Unable to locate package"),
        "baseimage_unavailable":("manifest unknown: manifest unknown")
    }

    file_exists = os.path.exists(buildstatus_path)
    buildstatus_file = open(buildstatus_path, "a")
    artifact_name = os.path.basename(config_path).split(".")[0]
    # # Writing header in case file didn't exist:
    # if not file_exists:
    #     buildstatus_file.write("yaml_path,timestamp,error")
    unknown_error = True
    for error_cat, error in build_errors.items():
        if error in output:
            unknown_error = False
            now = datetime.datetime.now()
            timestamp = str(datetime.datetime.timestamp(now))
<<<<<<< HEAD
            buildstatus_file.write(f"{config_path},{timestamp},{error_cat}\n")
=======
            buildstatus_file.write(f"{artifact_name},{timestamp},{error_cat}\n")
    print(unknown_error)
>>>>>>> 944b1bf6
    if unknown_error:
        now = datetime.datetime.now()
        timestamp = str(datetime.datetime.timestamp(now))
        buildstatus_file.write(f"{artifact_name},{timestamp},unknown_error\n")
    buildstatus_file.close()

def build_image(config, src_dir):
    """
    Builds the given Docker image in 'config'.

    Parameters
    ----------
    config: dict
        Parsed config file.

    src_dir: tempfile.TemporaryDirectory
        The directory where the artifact is stored.

    Returns
    -------
    return_code: bool, build_output: str
        Return code and output of Docker 'build'.
    """
    name = config["image_name"]
    logging.info(f"Starting building image {name}")
    path = os.path.join(src_dir, config["dockerfile_location"])
    build_command = f"docker build -t {config['image_name']} ."
    build_process = subprocess.run(build_command.split(" "), cwd=path, capture_output=True)
    build_output = f"stdout:\n{build_process.stdout.decode('utf-8')}\nstderr:\n{build_process.stderr.decode('utf-8')}"
    # build_output = build_process.stderr.decode("utf-8")
    logging.info(f"Output of '{build_command}':")
    logging.info(build_output)
    return_code = build_process.returncode
    logging.info(f"Command '{build_command}' exited with code {return_code}")
    return return_code, build_output

def check_env(config, src_dir, pkglist_path):
    """
    Builds a list of all software packages installed in the
    Docker image given in 'config', depending on the package managers
    specified in the configuration, then stores it in a CSV file.

    Parameters
    ----------
    config: dict
        Parsed config file.

    src_dir: tempfile.TemporaryDirectory
        The directory where the artifact is stored.

    pkglist_path: str
        Path to the package list file.

    Returns
    -------
    None
    """
    # Commands to list installed packages along with their versions and the name
    # of the package manager, depending on the package managers.
    # Each package manager is associated with a tuple, the first item being
    # the query command, and the second being the command that will format
    # the output of the query command (this one can be an empty string in case
    # the formatting part is already done using the options of the first command).
    # The first needs to be run on the container, and the second on the host,
    # to take into account container images that do not have the formatting
    # packages installed.
    pkgmgr_cmd = {
        "dpkg": ("dpkg -l", "awk 'NR>5 {print $2 \",\" $3 \",\" \"dpkg\"}'"), \
        "rpm":("rpm -qa --queryformat '%{NAME},%{VERSION},rpm\\n'", ""), \
        "pacman":("pacman -Q", "awk '{print $0 \",\" $1 \",pacman\"}'"), \
        "pip":("pip freeze", "sed 's/==/,/g' | awk '{print $0 \",pip\"}'"), \
        "conda":("/root/.conda/bin/conda list -e", "sed 's/=/ /g' | awk 'NR>3 {print $1 \",\" $2 \",conda\"}'")
    }
    # Command to obtain the latest commit hash in a git repository:
    gitcmd = "git log -n 1 --pretty=format:%H"

    logging.info("Checking software environment")
    pkglist_file = open(pkglist_path, "w")
    # pkglist_file.write("package,version,package_manager\n")
    path = os.path.join(src_dir, config["dockerfile_location"])
    for pkgmgr in config["package_managers"]:
        pkglist_cmd = pkgmgr_cmd[pkgmgr][0]
        listformat_cmd = pkgmgr_cmd[pkgmgr][1]
        logging.info(f"Checking '{pkgmgr}'")
        pkglist_process = subprocess.run(["docker", "run", "--rm", config["image_name"]] + pkglist_cmd.split(" "), cwd=path, capture_output=True)
        format_process = subprocess.run(f"cat << EOF | {listformat_cmd}\n{pkglist_process.stdout.decode('utf-8')}EOF", cwd=path, capture_output=True, shell=True)
        pkglist = format_process.stdout.decode("utf-8")
        pkglist_file.write(pkglist)
    if "git_packages" in config.keys():
        logging.info("Checking Git packages")
        for repo in config["git_packages"]:
            pkglist_process = subprocess.run(["docker", "run", "--rm", "-w", repo["location"], config["image_name"]] + gitcmd.split(" "), cwd=path, capture_output=True)
            repo_row = f"{repo['name']},{pkglist_process.stdout.decode('utf-8')},git"
            pkglist_file.write(f"{repo_row}\n")
    if "misc_packages" in config.keys():
        logging.info("Checking packages obtained outside of a package manager or VCS")
        for pkg in config["misc_packages"]:
            logging.info(f"Downloading package {pkg['name']} from {pkg['url']}")
            pkg_file = tempfile.NamedTemporaryFile()
            pkg_path = pkg_file.name
            pkg_hash = download_file(pkg["url"], pkg_path)
            pkg_row = f"{pkg['name']},{pkg_hash},misc"
            pkglist_file.write(f"{pkg_row}\n")
    pkglist_file.close()

def remove_image(config):
    """
    Removes the Docker image given in 'config'.

    Parameters
    ----------
    config: dict
        Parsed config file.

    Returns
    -------
    None
    """
    name = config["image_name"]
    logging.info(f"Removing image '{name}'")
    subprocess.run(["docker", "rmi", name], capture_output = True)

def main():
    # Paths:
    config_path = ""
    pkglist_path = "" # Package list being generated
    buildstatus_path = "" # Summary of the build process of the image
    arthashlog_path = "" # Log of the hash of the downloaded artifact
    cachedir_path = "cache" # Artifact cache directory

    use_cache = False # Indicates whether cache should be enabled or not

    # Command line arguments parsing:
    parser = argparse.ArgumentParser(
        prog = "ecg",
        description = "ECG is a program that automates software environment checking for scientific artifacts. "
            "It is meant to be executed periodically to analyze variations in the software environment of the artifact through time."
    )
    parser.add_argument('-v', '--verbose',
        action = 'store_true',
        help = "Shows more details on what is being done."
    )
    parser.add_argument(
        "config",
        help = "The path to the configuration file of the artifact's Docker image."
    )
    parser.add_argument(
        "-p", "--pkg-list",
        help = "Path to the file where the package list generated by the program should be written.",
        required = True
    )
    parser.add_argument(
        "-l", "--log-path",
        help = "Path to the file where to log the output of the program.",
        required = True
    )
    parser.add_argument(
        "-b", "--build-summary",
        help = "Path to the file where to write the build summary of the Docker image given in the configuration file.",
        required = True
    )
    parser.add_argument(
        "-a", "--artifact-hash",
        help = "Path to the file where to write the log of the hash of the downloaded artifact.",
        required = True
    )
    parser.add_argument(
        "-c", "--cache-dir",
        help = "Path to the cache directory, where artifacts that are downloaded will be stored for future usage. " \
                "If not specified, cache is disabled.",
        required = False
    )
    args = parser.parse_args()

    # Setting up the paths of the outputs:
    log_path = "log.txt" # Output of the program
    pkglist_path = args.pkg_list
    log_path = args.log_path
    buildstatus_path = args.build_summary
    arthashlog_path = args.artifact_hash
    if args.cache_dir != None:
        use_cache = True
        cachedir_path = args.cache_dir

    # Setting up the log: will be displayed both on stdout and to the specified
    # file:
    print(f"Output will be stored in {log_path}")
    logging.basicConfig(filename = log_path, filemode = "w", format = '%(levelname)s: %(message)s', level = logging.INFO)
    verbose = args.verbose
    if verbose:
       logging.getLogger().addHandler(logging.StreamHandler(sys.stdout))

    # Parsing the input file including the configuration of the artifact's
    # image:
    config_path = args.config
    config_file = open(config_path, "r")
    config = json.loads(config_file.read())
    # config = yaml.safe_load(config_file)
    # print(config)
    config_file.close()

<<<<<<< HEAD
    src_dir = download_sources(config, arthashlog_path, cachedir_path, use_cache)
    return_code, build_output = build_image(config, src_dir)
    if return_code == 0:
        check_env(config, src_dir, pkglist_path)
=======
    tmp_dir = tempfile.TemporaryDirectory()
    artifact_dir = download_sources(config, tmp_dir.name)
    return_code, build_output = build_image(config, artifact_dir)
    if return_code == 0:
        check_env(config, artifact_dir)
>>>>>>> 944b1bf6
        remove_image(config)
        pathlib.Path(buildstatus_path).touch()
    else:
<<<<<<< HEAD
        buildstatus_saver(build_output, buildstatus_path, config_path)
=======
        pathlib.Path(pkglist_path).touch()
        buildstatus_saver(build_output, buildstatus_path)
>>>>>>> 944b1bf6

    if not use_cache:
        os.system(f"rm -rf {os.path.join(cachedir_path, trim(config['artifact_url']))}")

if __name__ == "__main__":
    main()<|MERGE_RESOLUTION|>--- conflicted
+++ resolved
@@ -68,11 +68,7 @@
     hash_process = subprocess.run(f"sha256sum {file.name} | cut -d ' ' -f 1 | tr -d '\n'", capture_output=True, shell=True)
     return hash_process.stdout.decode("utf-8")
 
-<<<<<<< HEAD
-def download_sources(config, arthashlog_path, cachedir_path, use_cache):
-=======
-def download_sources(config, tmp_dir):
->>>>>>> 944b1bf6
+def download_sources(config, arthashlog_path, tmp_dir, use_cache):
     """
     Downloads the source of the artifact in 'config'.
 
@@ -124,11 +120,7 @@
         logging.info(f"Cache found for {url}, skipping download")
     return artifact_dir
 
-<<<<<<< HEAD
 def buildstatus_saver(output, buildstatus_path, config_path):
-=======
-def buildstatus_saver(output, buildstatus_path):
->>>>>>> 944b1bf6
     """
     Parses the given 'output' to indentify the errors, then saves them to the
     'build_status' file.
@@ -168,12 +160,8 @@
             unknown_error = False
             now = datetime.datetime.now()
             timestamp = str(datetime.datetime.timestamp(now))
-<<<<<<< HEAD
-            buildstatus_file.write(f"{config_path},{timestamp},{error_cat}\n")
-=======
             buildstatus_file.write(f"{artifact_name},{timestamp},{error_cat}\n")
     print(unknown_error)
->>>>>>> 944b1bf6
     if unknown_error:
         now = datetime.datetime.now()
         timestamp = str(datetime.datetime.timestamp(now))
@@ -375,27 +363,16 @@
     # print(config)
     config_file.close()
 
-<<<<<<< HEAD
-    src_dir = download_sources(config, arthashlog_path, cachedir_path, use_cache)
-    return_code, build_output = build_image(config, src_dir)
-    if return_code == 0:
-        check_env(config, src_dir, pkglist_path)
-=======
     tmp_dir = tempfile.TemporaryDirectory()
-    artifact_dir = download_sources(config, tmp_dir.name)
+    artifact_dir = download_sources(config, arthashlog_path, tmp_dir.name, use_cache)
     return_code, build_output = build_image(config, artifact_dir)
     if return_code == 0:
-        check_env(config, artifact_dir)
->>>>>>> 944b1bf6
+        check_env(config, artifact_dir, pkglist_path)
         remove_image(config)
         pathlib.Path(buildstatus_path).touch()
     else:
-<<<<<<< HEAD
+        pathlib.Path(pkglist_path).touch()
         buildstatus_saver(build_output, buildstatus_path, config_path)
-=======
-        pathlib.Path(pkglist_path).touch()
-        buildstatus_saver(build_output, buildstatus_path)
->>>>>>> 944b1bf6
 
     if not use_cache:
         os.system(f"rm -rf {os.path.join(cachedir_path, trim(config['artifact_url']))}")
